--- conflicted
+++ resolved
@@ -10,11 +10,8 @@
     "fix": "biome lint --apply . && biome format --write . && biome check . --apply",
     "nuke": "rimraf node_modules */*/node_modules",
     "lex:gen-server": "turbo lex:gen-server",
-<<<<<<< HEAD
     "format": "prettier --write ."
-=======
-    "db:migrate": "cd ./packages/db && drizzle-kit migrate"
->>>>>>> 5773273d
+    "db:migrate": "cd ./packages/db && drizzle-kit migrate"=
   },
   "dependencies": {
     "@atproto/oauth-client": "^0.3.8",
