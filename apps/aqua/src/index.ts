--- conflicted
+++ resolved
@@ -84,13 +84,8 @@
       (info) => {
         logger.info(
           `Listening on ${
-<<<<<<< HEAD
-            info.address == "::1"
-              ? "http://0.0.0.0"
-=======
             info.address == '::1'
               ? `http://${env.HOST}`
->>>>>>> 5773273d
               : // TODO: below should probably be https://
                 // but i just want to ctrl click in the terminal
                 "http://" + info.address
