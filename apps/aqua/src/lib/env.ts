<<<<<<< HEAD
import process from "node:process";
import dotenv from "dotenv";
import { cleanEnv, host, port, str, testOnly } from "envalid";
=======
import dotenv from 'dotenv';
import dotenvExpand from "dotenv-expand";
import { cleanEnv, host, port, str, testOnly } from 'envalid';
import process from 'node:process';
>>>>>>> 5773273d

dotenvExpand.expand(dotenv.config());
// in case our .env file is in the root folder
<<<<<<< HEAD
dotenv.config({ path: "./../../.env" });
=======
dotenvExpand.expand(dotenv.config({ path: './../../.env' }));
>>>>>>> 5773273d

export const env = cleanEnv(process.env, {
  NODE_ENV: str({
    devDefault: testOnly("test"),
    choices: ["development", "production", "test"],
  }),
  HOST: host({ devDefault: testOnly("0.0.0.0") }),
  PORT: port({ devDefault: testOnly(3000) }),
  PUBLIC_URL: str({}),
  DID_WEB_PUBKEY: str({ devDefault: testOnly("did:key:z6Mk...") }),
  APP_URI: str({ devDefault: "fm.teal.amethyst://" }),
  DATABASE_URL: str({ devDefault: "file:./db.sqlite" }),
  COOKIE_SECRET: str({ devDefault: "secret_cookie! very secret!" }),
});<|MERGE_RESOLUTION|>--- conflicted
+++ resolved
@@ -1,21 +1,11 @@
-<<<<<<< HEAD
-import process from "node:process";
-import dotenv from "dotenv";
-import { cleanEnv, host, port, str, testOnly } from "envalid";
-=======
 import dotenv from 'dotenv';
 import dotenvExpand from "dotenv-expand";
 import { cleanEnv, host, port, str, testOnly } from 'envalid';
 import process from 'node:process';
->>>>>>> 5773273d
 
 dotenvExpand.expand(dotenv.config());
 // in case our .env file is in the root folder
-<<<<<<< HEAD
-dotenv.config({ path: "./../../.env" });
-=======
 dotenvExpand.expand(dotenv.config({ path: './../../.env' }));
->>>>>>> 5773273d
 
 export const env = cleanEnv(process.env, {
   NODE_ENV: str({
