import { StateCreator } from "./mainStore";

export interface PreferenceSlice {
  colorTheme: "dark" | "light" | "system";
  setColorTheme: (theme: "dark" | "light" | "system") => void;
  tealDid: string;
  setTealDid: (url: string) => void;
}

export const createPreferenceSlice: StateCreator<PreferenceSlice> = (set) => {
  return {
    colorTheme: "system",
    setColorTheme: (theme) => set({ colorTheme: theme }),
<<<<<<< HEAD
    tealDid: "did:web:rina.z.teal.fm",
=======
    tealDid: process.env.EXPO_PUBLIC_DID_WEB ?? 'did:web:rina.z.teal.fm',
>>>>>>> 5773273d
    setTealDid: (url) => set({ tealDid: url }),
  };
};<|MERGE_RESOLUTION|>--- conflicted
+++ resolved
@@ -11,11 +11,7 @@
   return {
     colorTheme: "system",
     setColorTheme: (theme) => set({ colorTheme: theme }),
-<<<<<<< HEAD
-    tealDid: "did:web:rina.z.teal.fm",
-=======
     tealDid: process.env.EXPO_PUBLIC_DID_WEB ?? 'did:web:rina.z.teal.fm',
->>>>>>> 5773273d
     setTealDid: (url) => set({ tealDid: url }),
   };
 };