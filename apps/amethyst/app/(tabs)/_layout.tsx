--- conflicted
+++ resolved
@@ -1,26 +1,16 @@
-<<<<<<< HEAD
+
 import React from 'react';
-=======
-import React from "react";
->>>>>>> 29289649
+
 import {
   FilePen,
   Home,
   LogOut,
-<<<<<<< HEAD
   Search,
   Settings,
   type LucideIcon,
 } from 'lucide-react-native';
 import { Link, Tabs } from 'expo-router';
 import { Pressable } from 'react-native';
-=======
-  Settings,
-  type LucideIcon,
-} from "lucide-react-native";
-import { Link, Tabs } from "expo-router";
-import { Pressable } from "react-native";
->>>>>>> 29289649
 
 import Colors from '../../constants/Colors';
 import { Icon, iconWithClassName } from '../../lib/icons/iconWithClassName';
@@ -64,11 +54,8 @@
         headerStyle: {
           height: 50,
         },
-<<<<<<< HEAD
         tabBarShowLabel: isMobile,
-=======
-        tabBarShowLabel: true,
->>>>>>> 29289649
+
         tabBarStyle: {
           //height: 75,
           display: hideTabBar ? 'none' : 'flex',
@@ -114,11 +101,8 @@
       <Tabs.Screen
         name="settings/index"
         options={{
-<<<<<<< HEAD
           title: 'Settings',
-=======
-          title: "Settings",
->>>>>>> 29289649
+
           tabBarIcon: ({ color }) => (
             <TabBarIcon name={Settings} color={color} />
           ),
